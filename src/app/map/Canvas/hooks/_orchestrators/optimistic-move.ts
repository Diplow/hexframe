--- conflicted
+++ resolved
@@ -1,207 +1,5 @@
 // This file re-exports the refactored optimistic move implementation
 // The implementation has been broken down into focused modules following the Rule of 6
 
-<<<<<<< HEAD
-type CacheSelectors = ReturnType<typeof cacheSelectors>;
-
-interface OptimisticMoveConfig {
-  tile: TileData;
-  newCoordsId: string;
-  cacheState: CacheState;
-  selectors: CacheSelectors;
-  updateCache?: (updater: (state: CacheState) => CacheState) => void;
-  moveMapItemMutation: MoveMapItemMutation;
-  onMoveComplete?: (movedItemId: string) => void;
-  onMoveError?: (error: Error) => void;
-}
-
-export async function performOptimisticMove({
-  tile,
-  newCoordsId,
-  cacheState,
-  selectors,
-  updateCache,
-  moveMapItemMutation,
-  onMoveComplete,
-  onMoveError,
-}: OptimisticMoveConfig): Promise<void> {
-  const oldCoords = CoordSystem.parseId(tile.metadata.coordId);
-  const newCoords = CoordSystem.parseId(newCoordsId);
-  
-  if (!oldCoords || !newCoords) {
-    onMoveError?.(new Error("Invalid coordinates"));
-    return;
-  }
-  
-  if (!updateCache) {
-    // No optimistic update, just call API
-    try {
-      const result = await moveMapItemMutation.mutateAsync({
-        oldCoords,
-        newCoords,
-      });
-      onMoveComplete?.(result.movedItemId);
-    } catch (error) {
-      const errorMessage = error instanceof Error ? error.message : "Failed to move tile";
-      onMoveError?.(new Error(errorMessage));
-    }
-    return;
-  }
-  
-  // Capture current state for rollback
-  const rollbackState = { ...cacheState };
-  
-  // Optimistically update parent tile
-  updateOptimisticParent(tile, newCoordsId, newCoords, updateCache);
-  
-  // Update children if any
-  const children = selectors.getItemChildren(tile.metadata.coordId);
-  if (children.length > 0) {
-    updateOptimisticChildren(children, newCoords, newCoordsId, updateCache);
-  }
-  
-  try {
-    // Call API
-    const result = await moveMapItemMutation.mutateAsync({
-      oldCoords,
-      newCoords,
-    });
-    
-    // Update with server-confirmed values
-    confirmServerUpdate(result.modifiedItems, updateCache);
-    
-    onMoveComplete?.(result.movedItemId);
-    
-  } catch (error) {
-    // Rollback on failure
-    updateCache(() => rollbackState);
-    
-    const errorMessage = error instanceof Error ? error.message : "Failed to move tile";
-    onMoveError?.(new Error(errorMessage));
-  }
-}
-
-function updateOptimisticParent(
-  tile: TileData,
-  newCoordsId: string,
-  newCoords: Coord,
-  updateCache: (updater: (state: CacheState) => CacheState) => void
-): void {
-  updateCache((state) => {
-    const updatedItems = { ...state.itemsById };
-    
-    // Remove the tile from its old location
-    delete updatedItems[tile.metadata.coordId];
-    
-    // Add the tile at its new location with updated color
-    updatedItems[newCoordsId] = {
-      ...tile,
-      metadata: {
-        ...tile.metadata,
-        coordId: newCoordsId,
-        coordinates: newCoords,
-        parentId: newCoords.path.length > 0 
-          ? CoordSystem.createId({
-              ...newCoords,
-              path: newCoords.path.slice(0, -1)
-            })
-          : undefined,
-      },
-      data: {
-        ...tile.data,
-        color: getColor(newCoords),
-      },
-    };
-    
-    return {
-      ...state,
-      itemsById: updatedItems,
-    };
-  });
-}
-
-function updateOptimisticChildren(
-  children: TileData[],
-  newParentCoords: Coord,
-  newParentCoordsId: string,
-  updateCache: (updater: (state: CacheState) => CacheState) => void
-): void {
-  updateCache((state) => {
-    const updatedItems = { ...state.itemsById };
-    
-    children.forEach(child => {
-      const childCoords = CoordSystem.parseId(child.metadata.coordId);
-      // Get the last direction in the path
-      const lastDir = childCoords.path[childCoords.path.length - 1];
-      if (lastDir !== undefined) {
-        // Create new child coordinates by appending the direction to new parent coords
-        const newChildCoords: Coord = {
-          userId: newParentCoords.userId,
-          groupId: newParentCoords.groupId,
-          path: [...newParentCoords.path, lastDir],
-        };
-        const newChildCoordsId = CoordSystem.createId(newChildCoords);
-        
-        // Remove from old location
-        delete updatedItems[child.metadata.coordId];
-        
-        // Add to new location with updated color
-        updatedItems[newChildCoordsId] = {
-          ...child,
-          metadata: {
-            ...child.metadata,
-            coordId: newChildCoordsId,
-            coordinates: newChildCoords,
-            parentId: newParentCoordsId,
-          },
-          data: {
-            ...child.data,
-            color: getColor(newChildCoords),
-          },
-        };
-      }
-    });
-    
-    return {
-      ...state,
-      itemsById: updatedItems,
-    };
-  });
-}
-
-function confirmServerUpdate(
-  modifiedItems: Array<{
-    id: string;
-    coordinates: string;
-    parentId: string | null;
-  }>,
-  updateCache: (updater: (state: CacheState) => CacheState) => void
-): void {
-  updateCache((state) => {
-    const updatedItems = { ...state.itemsById };
-    
-    modifiedItems.forEach(item => {
-      const existingTile = updatedItems[item.coordinates];
-      if (existingTile) {
-        // Update with server-confirmed metadata
-        updatedItems[item.coordinates] = {
-          ...existingTile,
-          metadata: {
-            ...existingTile.metadata,
-            dbId: item.id,
-            parentId: item.parentId ?? undefined,
-          },
-        };
-      }
-    });
-    
-    return {
-      ...state,
-      itemsById: updatedItems,
-    };
-  });
-}
-=======
 export { performOptimisticMove } from "./optimistic-move/index";
-export type { OptimisticMoveConfig } from "./optimistic-move/types";
->>>>>>> 10e16003
+export type { OptimisticMoveConfig } from "./optimistic-move/types";