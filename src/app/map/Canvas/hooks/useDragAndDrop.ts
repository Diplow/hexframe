import { useState, useCallback } from "react";
import type { DragEvent } from "react";
import { cacheSelectors } from "~/app/map/Cache/State/selectors";
import { canDragTile } from "./_validators";
<<<<<<< HEAD
import { isValidDropTarget } from "./_calculators";
=======
import { isValidDropTarget, getDropOperationType } from "./_calculators";
>>>>>>> 10e16003
import { performOptimisticMove } from "./_orchestrators";
import {
  setupDragStart,
  setupDragOver,
  handleDropEvent,
  createDragState,
  updateDropTarget,
} from "./_coordinators";
import type {
  DragState,
  UseDragAndDropConfig,
  UseDragAndDropReturn,
  DropOperation,
} from "./types";

const initialDragState: DragState = {
  isDragging: false,
  draggedTileId: null,
  draggedTileData: null,
  dropTargetId: null,
  dropOperation: null,
  dragOffset: { x: 0, y: 0 },
};

export function useDragAndDrop({
  cacheState,
  currentUserId,
  moveMapItemMutation,
  onMoveComplete,
  onMoveError,
  updateCache,
}: UseDragAndDropConfig): UseDragAndDropReturn {
  const [dragState, setDragState] = useState<DragState>(initialDragState);
  const selectors = cacheSelectors(cacheState);

  const checkCanDrag = useCallback((coordId: string): boolean => {
    const tile = selectors.getItem(coordId);
    return canDragTile(tile, currentUserId);
  }, [selectors, currentUserId]);

  const checkDropTarget = useCallback((targetCoordId: string): boolean => {
    return isValidDropTarget(targetCoordId, dragState.draggedTileId, selectors, currentUserId);
  }, [dragState.draggedTileId, selectors, currentUserId]);

  const handleDragStart = useCallback((coordId: string, event: DragEvent<HTMLDivElement>) => {
    if (!checkCanDrag(coordId)) {
      event.preventDefault();
      return;
    }
    
    const tile = selectors.getItem(coordId);
    if (!tile) {
      return;
    }
    
    setDragState(createDragState(coordId, tile, event));
    setupDragStart(event, coordId);
  }, [checkCanDrag, selectors]);

  const handleDragOver = useCallback((targetCoordId: string, event: DragEvent<HTMLDivElement>) => {
    const isValid = checkDropTarget(targetCoordId);
    setupDragOver(event, isValid);
    
    if (isValid) {
      // eslint-disable-next-line @typescript-eslint/no-unsafe-assignment, @typescript-eslint/no-unsafe-call
      const operation: DropOperation = getDropOperationType(targetCoordId, selectors);
      setDragState(prev => ({
        ...updateDropTarget(prev, targetCoordId),
        dropOperation: operation
      }));
    }
  }, [checkDropTarget, selectors]);

  const handleDragLeave = useCallback(() => {
    setDragState(prev => ({
      ...updateDropTarget(prev, null),
      dropOperation: null
    }));
  }, []);

  const handleDrop = useCallback((targetCoordId: string, event: DragEvent<HTMLDivElement>) => {
    handleDropEvent(event);
    
    if (!dragState.draggedTileData || !checkDropTarget(targetCoordId)) {
      return;
    }
    
    // Determine operation type
    // eslint-disable-next-line @typescript-eslint/no-unsafe-assignment, @typescript-eslint/no-unsafe-call
    const operation: DropOperation = getDropOperationType(targetCoordId, selectors);
    
    if (operation === 'move') {
      // Perform the move asynchronously without blocking
      void performOptimisticMove({
        tile: dragState.draggedTileData,
        newCoordsId: targetCoordId,
        cacheState,
        selectors,
        updateCache,
        moveMapItemMutation,
        onMoveComplete,
        onMoveError,
      });
    } else {
      // Perform swap operation - the moveMapItem API handles swapping automatically
      // when moving to an occupied position
      void performOptimisticMove({
        tile: dragState.draggedTileData,
        newCoordsId: targetCoordId,
        cacheState,
        selectors,
        updateCache,
        moveMapItemMutation,
        onMoveComplete,
        onMoveError,
      });
    }
    
    // Reset drag state
    setDragState(initialDragState);
  }, [dragState.draggedTileData, checkDropTarget, cacheState, selectors, updateCache, moveMapItemMutation, onMoveComplete, onMoveError]);

  const handleDragEnd = useCallback(() => {
    setDragState(initialDragState);
  }, []);

  const getDropOperation = useCallback((coordId: string): 'move' | 'swap' | null => {
    if (!dragState.isDragging || !checkDropTarget(coordId)) {
      return null;
    }
    // eslint-disable-next-line @typescript-eslint/no-unsafe-return, @typescript-eslint/no-unsafe-call
    return getDropOperationType(coordId, selectors);
  }, [dragState.isDragging, checkDropTarget, selectors]);

  return {
    dragState,
    dragHandlers: {
      onDragStart: handleDragStart,
      onDragOver: handleDragOver,
      onDragLeave: handleDragLeave,
      onDrop: handleDrop,
      onDragEnd: handleDragEnd,
    },
    canDragTile: checkCanDrag,
    isValidDropTarget: checkDropTarget,
    isDraggingTile: (id: string) => dragState.draggedTileId === id,
    isDropTarget: (id: string) => dragState.dropTargetId === id,
    isDragging: dragState.isDragging,
    getDropOperation,
  };
}<|MERGE_RESOLUTION|>--- conflicted
+++ resolved
@@ -2,11 +2,7 @@
 import type { DragEvent } from "react";
 import { cacheSelectors } from "~/app/map/Cache/State/selectors";
 import { canDragTile } from "./_validators";
-<<<<<<< HEAD
-import { isValidDropTarget } from "./_calculators";
-=======
 import { isValidDropTarget, getDropOperationType } from "./_calculators";
->>>>>>> 10e16003
 import { performOptimisticMove } from "./_orchestrators";
 import {
   setupDragStart,
