import { describe, it, expect, beforeEach, afterEach } from "vitest";
import { db } from "~/server/db";
import { mapItems, baseItems } from "~/server/db/schema";
import { eq, inArray } from "drizzle-orm";
import { DbMapItemRepository } from "~/lib/domains/mapping/infrastructure/map-item/db";
import { DbBaseItemRepository } from "~/lib/domains/mapping/infrastructure/base-item/db";
import { ItemCrudService } from "~/lib/domains/mapping/services/_item-crud.service";
import { MapItemActions } from "~/lib/domains/mapping/_actions/map-item-actions";
import { MapItemType } from "~/lib/domains/mapping/_objects";

describe("Item Movement - Transaction Integration Tests", () => {
  let mapItemRepo: DbMapItemRepository;
  let baseItemRepo: DbBaseItemRepository;
  let service: ItemCrudService;
  let actions: MapItemActions;
  const testUserId = 1;
  const testGroupId = 66666; // Use a unique group ID to avoid conflicts

  beforeEach(async () => {
<<<<<<< HEAD
    // Clean up any existing test data thoroughly
    await _cleanupTestData();
=======
    // Clean up any existing test data
    await db.delete(mapItems).where(eq(mapItems.coord_group_id, testGroupId));
>>>>>>> cd2db9b1

    // Initialize repositories with main db connection
    mapItemRepo = new DbMapItemRepository(db);
    baseItemRepo = new DbBaseItemRepository(db);

    service = new ItemCrudService({
      mapItem: mapItemRepo,
      baseItem: baseItemRepo,
    });

    actions = new MapItemActions({
      mapItem: mapItemRepo,
      baseItem: baseItemRepo,
    });

  });

  afterEach(async () => {
    // Clean up test data thoroughly
    await _cleanupTestData();
  });

  async function _cleanupTestData() {
    // First get all map items for this test group
    const testMapItems = await db
      .select({ id: mapItems.id, refItemId: mapItems.refItemId })
      .from(mapItems)
      .where(eq(mapItems.coord_group_id, testGroupId));

    // Delete map items first (this should cascade to children due to parentFk cascade)
    await db.delete(mapItems).where(eq(mapItems.coord_group_id, testGroupId));

    // Then delete orphaned base items
    if (testMapItems.length > 0) {
      const refItemIds = testMapItems
        .map((item) => item.refItemId)
        .filter((id): id is number => id !== null);

      if (refItemIds.length > 0) {
        await db.delete(baseItems).where(inArray(baseItems.id, refItemIds));
      }
    }
  }

  it("should atomically move items with transaction support", async () => {
    // Create test items
    const rootItem = await actions.createMapItem({
      itemType: MapItemType.USER,
      coords: { userId: testUserId, groupId: testGroupId, path: [] },
      title: "Test User",
    });

    const item1 = await actions.createMapItem({
      itemType: MapItemType.BASE,
      coords: { userId: testUserId, groupId: testGroupId, path: [1] },
      title: "Item 1",
      parentId: rootItem.id,
    });

    const item2 = await actions.createMapItem({
      itemType: MapItemType.BASE,
      coords: { userId: testUserId, groupId: testGroupId, path: [2] },
      title: "Item 2",
      parentId: rootItem.id,
    });

    // Add children to item1
    await actions.createMapItem({
      itemType: MapItemType.BASE,
      coords: { userId: testUserId, groupId: testGroupId, path: [1, 1] },
      title: "Child 1",
      parentId: item1.id,
    });

    // Move item1 to position 3 (swapping with empty position)
    const result = await service.moveMapItem({
      oldCoords: { userId: testUserId, groupId: testGroupId, path: [1] },
      newCoords: { userId: testUserId, groupId: testGroupId, path: [3] },
    });

    // Verify the move was successful
    expect(result.movedItemId).toBe(item1.id);
    expect(result.affectedCount).toBe(2); // item1 and its child

    // Verify items are at new positions
    const movedItem1 = await actions.getMapItem({
      coords: { userId: testUserId, groupId: testGroupId, path: [3] },
    });
    expect(movedItem1.id).toBe(item1.id);

    const movedChild = await actions.getMapItem({
      coords: { userId: testUserId, groupId: testGroupId, path: [3, 1] },
    });
    expect(movedChild.ref.attrs.title).toBe("Child 1");

    // Verify item2 is still at its original position
    const unchangedItem2 = await actions.getMapItem({
      coords: { userId: testUserId, groupId: testGroupId, path: [2] },
    });
    expect(unchangedItem2.id).toBe(item2.id);
  });

  it("should atomically swap items when target position is occupied", async () => {
    // Create test items
    const rootItem = await actions.createMapItem({
      itemType: MapItemType.USER,
      coords: { userId: testUserId, groupId: testGroupId, path: [] },
      title: "Test User",
    });

    const item1 = await actions.createMapItem({
      itemType: MapItemType.BASE,
      coords: { userId: testUserId, groupId: testGroupId, path: [1] },
      title: "Item 1",
      parentId: rootItem.id,
    });

    const item2 = await actions.createMapItem({
      itemType: MapItemType.BASE,
      coords: { userId: testUserId, groupId: testGroupId, path: [2] },
      title: "Item 2",
      parentId: rootItem.id,
    });

    // Add children to both items
    await actions.createMapItem({
      itemType: MapItemType.BASE,
      coords: { userId: testUserId, groupId: testGroupId, path: [1, 1] },
      title: "Child of Item 1",
      parentId: item1.id,
    });

    await actions.createMapItem({
      itemType: MapItemType.BASE,
      coords: { userId: testUserId, groupId: testGroupId, path: [2, 1] },
      title: "Child of Item 2",
      parentId: item2.id,
    });

    // Swap item1 and item2
    const result = await service.moveMapItem({
      oldCoords: { userId: testUserId, groupId: testGroupId, path: [1] },
      newCoords: { userId: testUserId, groupId: testGroupId, path: [2] },
    });

    // Verify the swap was successful
    expect(result.movedItemId).toBe(item1.id);

    // Verify items have swapped positions
    const swappedItem1 = await actions.getMapItem({
      coords: { userId: testUserId, groupId: testGroupId, path: [2] },
    });
    expect(swappedItem1.id).toBe(item1.id);

    const swappedItem2 = await actions.getMapItem({
      coords: { userId: testUserId, groupId: testGroupId, path: [1] },
    });
    expect(swappedItem2.id).toBe(item2.id);

    // Verify children moved with their parents
    const movedChild1 = await actions.getMapItem({
      coords: { userId: testUserId, groupId: testGroupId, path: [2, 1] },
    });
    expect(movedChild1.ref.attrs.title).toBe("Child of Item 1");

    const movedChild2 = await actions.getMapItem({
      coords: { userId: testUserId, groupId: testGroupId, path: [1, 1] },
    });
    expect(movedChild2.ref.attrs.title).toBe("Child of Item 2");
  });

  it("should rollback all changes if any operation fails", async () => {
    // Create test items
    const rootItem = await actions.createMapItem({
      itemType: MapItemType.USER,
      coords: { userId: testUserId, groupId: testGroupId, path: [] },
      title: "Test User",
    });

    const item1 = await actions.createMapItem({
      itemType: MapItemType.BASE,
      coords: { userId: testUserId, groupId: testGroupId, path: [1] },
      title: "Item 1",
      parentId: rootItem.id,
    });

    // Try to move to an invalid location (e.g., trying to move to a position that would create an invalid hierarchy)
    try {
      await service.moveMapItem({
        oldCoords: { userId: testUserId, groupId: testGroupId, path: [1] },
        newCoords: { userId: testUserId, groupId: testGroupId + 1, path: [1] }, // Different group - should fail
      });
      
      // Should not reach here
      expect.fail("Move should have failed");
    } catch (error) {
      // Expected to fail
      expect(error).toBeDefined();
    }

    // Verify item1 is still at its original position (transaction rolled back)
    const unchangedItem = await actions.getMapItem({
      coords: { userId: testUserId, groupId: testGroupId, path: [1] },
    });
    expect(unchangedItem.id).toBe(item1.id);
  });
});<|MERGE_RESOLUTION|>--- conflicted
+++ resolved
@@ -17,14 +17,8 @@
   const testGroupId = 66666; // Use a unique group ID to avoid conflicts
 
   beforeEach(async () => {
-<<<<<<< HEAD
     // Clean up any existing test data thoroughly
     await _cleanupTestData();
-=======
-    // Clean up any existing test data
-    await db.delete(mapItems).where(eq(mapItems.coord_group_id, testGroupId));
->>>>>>> cd2db9b1
-
     // Initialize repositories with main db connection
     mapItemRepo = new DbMapItemRepository(db);
     baseItemRepo = new DbBaseItemRepository(db);
