--- conflicted
+++ resolved
@@ -10,7 +10,7 @@
     version: 2.2.0(react@18.3.1)
   '@hookform/resolvers':
     specifier: ^5.1.1
-    version: 5.1.1(react-hook-form@7.62.0)
+    version: 5.1.1(react-hook-form@7.58.0)
   '@mistralai/mistralai':
     specifier: ^1.5.2
     version: 1.5.2(zod@3.25.67)
@@ -30,8 +30,8 @@
     specifier: ^2.1.6
     version: 2.1.6(@types/react-dom@18.3.5)(@types/react@18.3.18)(react-dom@18.3.1)(react@18.3.1)
   '@radix-ui/react-separator':
-    specifier: ^1.1.7
-    version: 1.1.7(@types/react-dom@18.3.5)(@types/react@18.3.18)(react-dom@18.3.1)(react@18.3.1)
+    specifier: ^1.1.2
+    version: 1.1.2(@types/react-dom@18.3.5)(@types/react@18.3.18)(react-dom@18.3.1)(react@18.3.1)
   '@radix-ui/react-slot':
     specifier: ^1.2.3
     version: 1.2.3(@types/react@18.3.18)(react@18.3.1)
@@ -99,8 +99,8 @@
     specifier: ^18.3.1
     version: 18.3.1(react@18.3.1)
   react-hook-form:
-    specifier: ^7.62.0
-    version: 7.62.0(react@18.3.1)
+    specifier: ^7.58.0
+    version: 7.58.0(react@18.3.1)
   react-markdown:
     specifier: ^10.1.0
     version: 10.1.0(@types/react@18.3.18)(react@18.3.1)
@@ -218,8 +218,8 @@
     specifier: ^3.3.2
     version: 3.5.2
   prettier-plugin-tailwindcss:
-    specifier: ^0.6.14
-    version: 0.6.14(prettier@3.5.2)
+    specifier: ^0.6.5
+    version: 0.6.11(prettier@3.5.2)
   tailwind-scrollbar:
     specifier: ^4.0.2
     version: 4.0.2(react@18.3.1)(tailwindcss@3.4.17)
@@ -582,13 +582,8 @@
       regenerator-runtime: 0.14.1
     dev: true
 
-<<<<<<< HEAD
-  /@babel/runtime@7.28.2:
-    resolution: {integrity: sha512-KHp2IflsnGywDjBWDkR9iEqiWSpc8GIi0lgTT3mOElT0PP1tG26P4tmFI2YvAdzgq9RGyoHZQEIEdZy6Ec5xCA==}
-=======
   /@babel/runtime@7.28.3:
     resolution: {integrity: sha512-9uIQ10o0WGdpP6GDhXcdOJPJuDgFtIDtN/9+ArJQ2NAfAmiuhTQdzkaTGR33v43GYS2UrSA0eX2pPPHoFVvpxA==}
->>>>>>> f18e8e95
     engines: {node: '>=6.9.0'}
     dev: true
 
@@ -1528,13 +1523,13 @@
     resolution: {integrity: sha512-lhqDEAvWixy3bZ+UOYbPwUbBkwBq5C1LAJ/xPC8Oi+lL54oyakv/npbA0aU2hgCsx/1NUd4IBvV03+aUBWxerw==}
     dev: false
 
-  /@hookform/resolvers@5.1.1(react-hook-form@7.62.0):
+  /@hookform/resolvers@5.1.1(react-hook-form@7.58.0):
     resolution: {integrity: sha512-J/NVING3LMAEvexJkyTLjruSm7aOFx7QX21pzkiJfMoNG0wl5aFEjLTl7ay7IQb9EWY6AkrBy7tHL2Alijpdcg==}
     peerDependencies:
       react-hook-form: ^7.55.0
     dependencies:
       '@standard-schema/utils': 0.3.0
-      react-hook-form: 7.62.0(react@18.3.1)
+      react-hook-form: 7.58.0(react@18.3.1)
     dev: false
 
   /@humanfs/core@0.19.1:
@@ -3938,8 +3933,8 @@
       react-remove-scroll: 2.6.3(@types/react@18.3.18)(react@18.3.1)
     dev: false
 
-  /@radix-ui/react-separator@1.1.7(@types/react-dom@18.3.5)(@types/react@18.3.18)(react-dom@18.3.1)(react@18.3.1):
-    resolution: {integrity: sha512-0HEb8R9E8A+jZjvmFCy/J4xhbXy3TV+9XSnGJ3KvTtjlIUy/YQ/p6UYZvi7YbeoeXdyU9+Y3scizK6hkY37baA==}
+  /@radix-ui/react-separator@1.1.2(@types/react-dom@18.3.5)(@types/react@18.3.18)(react-dom@18.3.1)(react@18.3.1):
+    resolution: {integrity: sha512-oZfHcaAp2Y6KFBX6I5P1u7CQoy4lheCGiYj+pGFrHy8E/VNRb5E39TkTr3JrV520csPBTZjkuKFdEsjS5EUNKQ==}
     peerDependencies:
       '@types/react': '*'
       '@types/react-dom': '*'
@@ -3951,7 +3946,7 @@
       '@types/react-dom':
         optional: true
     dependencies:
-      '@radix-ui/react-primitive': 2.1.3(@types/react-dom@18.3.5)(@types/react@18.3.18)(react-dom@18.3.1)(react@18.3.1)
+      '@radix-ui/react-primitive': 2.0.2(@types/react-dom@18.3.5)(@types/react@18.3.18)(react-dom@18.3.1)(react@18.3.1)
       '@types/react': 18.3.18
       '@types/react-dom': 18.3.5(@types/react@18.3.18)
       react: 18.3.1
@@ -4523,11 +4518,7 @@
     engines: {node: '>=18'}
     dependencies:
       '@babel/code-frame': 7.27.1
-<<<<<<< HEAD
-      '@babel/runtime': 7.28.2
-=======
       '@babel/runtime': 7.28.3
->>>>>>> f18e8e95
       '@types/aria-query': 5.0.4
       aria-query: 5.3.0
       dom-accessibility-api: 0.5.16
@@ -9703,13 +9694,11 @@
     engines: {node: '>= 0.8.0'}
     dev: true
 
-  /prettier-plugin-tailwindcss@0.6.14(prettier@3.5.2):
-    resolution: {integrity: sha512-pi2e/+ZygeIqntN+vC573BcW5Cve8zUB0SSAGxqpB4f96boZF4M3phPVoOFCeypwkpRYdi7+jQ5YJJUwrkGUAg==}
+  /prettier-plugin-tailwindcss@0.6.11(prettier@3.5.2):
+    resolution: {integrity: sha512-YxaYSIvZPAqhrrEpRtonnrXdghZg1irNg4qrjboCXrpybLWVs55cW2N3juhspVJiO0JBvYJT8SYsJpc8OQSnsA==}
     engines: {node: '>=14.21.3'}
     peerDependencies:
       '@ianvs/prettier-plugin-sort-imports': '*'
-      '@prettier/plugin-hermes': '*'
-      '@prettier/plugin-oxc': '*'
       '@prettier/plugin-pug': '*'
       '@shopify/prettier-plugin-liquid': '*'
       '@trivago/prettier-plugin-sort-imports': '*'
@@ -9729,10 +9718,6 @@
     peerDependenciesMeta:
       '@ianvs/prettier-plugin-sort-imports':
         optional: true
-      '@prettier/plugin-hermes':
-        optional: true
-      '@prettier/plugin-oxc':
-        optional: true
       '@prettier/plugin-pug':
         optional: true
       '@shopify/prettier-plugin-liquid':
@@ -9910,8 +9895,8 @@
       react: 18.3.1
       scheduler: 0.23.2
 
-  /react-hook-form@7.62.0(react@18.3.1):
-    resolution: {integrity: sha512-7KWFejc98xqG/F4bAxpL41NB3o1nnvQO1RWZT3TqRZYL8RryQETGfEdVnJN2fy1crCiBLLjkRBVK05j24FxJGA==}
+  /react-hook-form@7.58.0(react@18.3.1):
+    resolution: {integrity: sha512-zGijmEed35oNfOfy7ub99jfjkiLhHwA3dl5AgyKdWC6QQzhnc7tkWewSa+T+A2EpLrc6wo5DUoZctS9kufWJjA==}
     engines: {node: '>=18.0.0'}
     peerDependencies:
       react: ^16.8.0 || ^17 || ^18 || ^19
