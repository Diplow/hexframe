--- conflicted
+++ resolved
@@ -64,7 +64,7 @@
     version: 3.0.2
   better-auth:
     specifier: ^1.3.9
-    version: 1.3.9(react-dom@18.3.1)(react@18.3.1)
+    version: 1.3.10(next@15.2.4)(react-dom@18.3.1)(react@18.3.1)
   class-variance-authority:
     specifier: ^0.7.1
     version: 0.7.1
@@ -204,26 +204,19 @@
     version: 9.35.0
   eslint-config-next:
     specifier: ^15.3.3
-<<<<<<< HEAD
-    version: 15.3.3(eslint@9.28.0)(typescript@5.8.3)
+    version: 15.3.3(eslint@9.35.0)(typescript@5.8.3)
   eslint-import-resolver-alias:
     specifier: ^1.1.2
     version: 1.1.2(eslint-plugin-import@2.32.0)
   eslint-import-resolver-typescript:
     specifier: ^4.4.4
-    version: 4.4.4(eslint-plugin-import@2.32.0)(eslint@9.28.0)
-  eslint-plugin-drizzle:
-    specifier: ^0.2.3
-    version: 0.2.3(eslint@9.28.0)
-  eslint-plugin-import:
-    specifier: ^2.32.0
-    version: 2.32.0(@typescript-eslint/parser@8.25.0)(eslint-import-resolver-typescript@4.4.4)(eslint@9.28.0)
-=======
-    version: 15.3.3(eslint@9.35.0)(typescript@5.8.3)
+    version: 4.4.4(eslint-plugin-import@2.32.0)(eslint@9.35.0)
   eslint-plugin-drizzle:
     specifier: ^0.2.3
     version: 0.2.3(eslint@9.35.0)
->>>>>>> 1eb6a38f
+  eslint-plugin-import:
+    specifier: ^2.32.0
+    version: 2.32.0(@typescript-eslint/parser@8.25.0)(eslint-import-resolver-typescript@4.4.4)(eslint@9.35.0)
   glob:
     specifier: ^11.0.3
     version: 11.0.3
@@ -607,8 +600,8 @@
       regenerator-runtime: 0.14.1
     dev: true
 
-  /@babel/runtime@7.28.4:
-    resolution: {integrity: sha512-Q/N6JNWvIvPnLDvjlE1OUBLPQHH6l3CltCEsHIujp45zQUSSh8K+gHnaEX45yAT1nyngnINhvWtzN+Nb9D8RAQ==}
+  /@babel/runtime@7.28.3:
+    resolution: {integrity: sha512-9uIQ10o0WGdpP6GDhXcdOJPJuDgFtIDtN/9+ArJQ2NAfAmiuhTQdzkaTGR33v43GYS2UrSA0eX2pPPHoFVvpxA==}
     engines: {node: '>=6.9.0'}
     dev: true
 
@@ -665,10 +658,8 @@
     engines: {node: '>=18'}
     dev: true
 
-  /@better-auth/utils@0.2.6:
-    resolution: {integrity: sha512-3y/vaL5Ox33dBwgJ6ub3OPkVqr6B5xL2kgxNHG8eHZuryLyG/4JSPGqjbdRSgjuy9kALUZYDFl+ORIAxlWMSuA==}
-    dependencies:
-      uncrypto: 0.1.3
+  /@better-auth/utils@0.3.0:
+    resolution: {integrity: sha512-W+Adw6ZA6mgvnSnhOki270rwJ42t4XzSK6YWGF//BbVXL6SwCLWfyzBc1lN2m/4RM28KubdBKQ4X5VMoLRNPQw==}
     dev: false
 
   /@better-fetch/fetch@1.1.18:
@@ -745,7 +736,6 @@
     resolution: {integrity: sha512-z33Il7l5dKjUgGULTqBsQBQwckHh5AbIuxhdsIxDDiZAzBOrZO6q9ogcWC65kU382AfynTfgNumVcNIjuIua6w==}
     dev: true
 
-<<<<<<< HEAD
   /@emnapi/core@1.5.0:
     resolution: {integrity: sha512-sbP8GzB1WDzacS8fgNPpHlp6C9VZe+SJP3F90W9rLemaQj2PzIuTEl1qDOYQf58YIpyjViI24y9aPWCjEzY2cg==}
     requiresBuild: true
@@ -755,8 +745,6 @@
     dev: true
     optional: true
 
-=======
->>>>>>> 1eb6a38f
   /@emnapi/runtime@1.5.0:
     resolution: {integrity: sha512-97/BJ3iXHww3djw6hYIfErCZFee7qCtrneuLa20UXFCOTCfBM2cvQHjWJ2EG0s0MtdNwInarqCTz35i4wWXHsQ==}
     requiresBuild: true
@@ -1510,32 +1498,32 @@
       levn: 0.4.1
     dev: true
 
-  /@floating-ui/core@1.7.3:
-    resolution: {integrity: sha512-sGnvb5dmrJaKEZ+LDIpguvdX3bDlEllmv4/ClQ9awcmCZrlx5jQyyMWFM5kBI+EyNOCDDiKk8il0zeuX3Zlg/w==}
-    dependencies:
-      '@floating-ui/utils': 0.2.10
-    dev: false
-
-  /@floating-ui/dom@1.7.4:
-    resolution: {integrity: sha512-OOchDgh4F2CchOX94cRVqhvy7b3AFb+/rQXyswmzmGakRfkMgoWVjfnLWkRirfLEfuD4ysVW16eXzwt3jHIzKA==}
-    dependencies:
-      '@floating-ui/core': 1.7.3
-      '@floating-ui/utils': 0.2.10
-    dev: false
-
-  /@floating-ui/react-dom@2.1.6(react-dom@18.3.1)(react@18.3.1):
-    resolution: {integrity: sha512-4JX6rEatQEvlmgU80wZyq9RT96HZJa88q8hp0pBd+LrczeDI4o6uA2M+uvxngVHo4Ihr8uibXxH6+70zhAFrVw==}
+  /@floating-ui/core@1.6.9:
+    resolution: {integrity: sha512-uMXCuQ3BItDUbAMhIXw7UPXRfAlOAvZzdK9BWpE60MCn+Svt3aLn9jsPTi/WNGlRUu2uI0v5S7JiIUsbsvh3fw==}
+    dependencies:
+      '@floating-ui/utils': 0.2.9
+    dev: false
+
+  /@floating-ui/dom@1.6.13:
+    resolution: {integrity: sha512-umqzocjDgNRGTuO7Q8CU32dkHkECqI8ZdMZ5Swb6QAM0t5rnlrN3lGo1hdpscRd3WS8T6DKYK4ephgIH9iRh3w==}
+    dependencies:
+      '@floating-ui/core': 1.6.9
+      '@floating-ui/utils': 0.2.9
+    dev: false
+
+  /@floating-ui/react-dom@2.1.2(react-dom@18.3.1)(react@18.3.1):
+    resolution: {integrity: sha512-06okr5cgPzMNBy+Ycse2A6udMi4bqwW/zgBF/rwjcNqWkyr82Mcg8b0vjX8OJpZFy/FKjJmw6wV7t44kK6kW7A==}
     peerDependencies:
       react: '>=16.8.0'
       react-dom: '>=16.8.0'
     dependencies:
-      '@floating-ui/dom': 1.7.4
+      '@floating-ui/dom': 1.6.13
       react: 18.3.1
       react-dom: 18.3.1(react@18.3.1)
     dev: false
 
-  /@floating-ui/utils@0.2.10:
-    resolution: {integrity: sha512-aGTxbpbg8/b5JfU1HXSrbH3wXZuLPJcNEcZQFMxLs3oSzgtVu6nFPkbbGGUvBcUjKV2YyB9Wxxabo+HEH9tcRQ==}
+  /@floating-ui/utils@0.2.9:
+    resolution: {integrity: sha512-MDWhGtE+eHw5JW7lq4qhc5yRLS11ERl1c7Z6Xd0a58DozHES6EnNNwUWbMiG4J9Cgj053Bhk8zvlhFYKVhULwg==}
     dev: false
 
   /@grpc/grpc-js@1.13.4:
@@ -1583,17 +1571,22 @@
     engines: {node: '>=18.18.0'}
     dev: true
 
-  /@humanfs/node@0.16.7:
-    resolution: {integrity: sha512-/zUx+yOsIrG4Y43Eh2peDeKCxlRt/gET6aHfaKpuq267qXdYDFViVHfMaLyygZOnl0kGWxFIgsBy8QFuTLUXEQ==}
+  /@humanfs/node@0.16.6:
+    resolution: {integrity: sha512-YuI2ZHQL78Q5HbhDiBA1X4LmYdXCKCMQIfw0pw7piHJwyREFebJUvrQN4cMssyES6x+vfUbx1CIpaQUKYdQZOw==}
     engines: {node: '>=18.18.0'}
     dependencies:
       '@humanfs/core': 0.19.1
-      '@humanwhocodes/retry': 0.4.3
+      '@humanwhocodes/retry': 0.3.1
     dev: true
 
   /@humanwhocodes/module-importer@1.0.1:
     resolution: {integrity: sha512-bxveV4V8v5Yb4ncFTT3rPSgZBOpCkjfK0y4oVVVJwIuDVBRMDXrPyXRL988i5ap9m9bnyEEjWfm5WkBmtffLfA==}
     engines: {node: '>=12.22'}
+    dev: true
+
+  /@humanwhocodes/retry@0.3.1:
+    resolution: {integrity: sha512-JBxkERygn7Bv/GbN5Rv8Ul6LVknS+5Bp6RgDC/O8gEBU/yeH5Ui5C/OlWrTb6qct7LjjfT6Re2NxB0ln0yYybA==}
+    engines: {node: '>=18.18'}
     dev: true
 
   /@humanwhocodes/retry@0.4.3:
@@ -2187,7 +2180,7 @@
     dependencies:
       '@emnapi/core': 1.5.0
       '@emnapi/runtime': 1.5.0
-      '@tybys/wasm-util': 0.10.0
+      '@tybys/wasm-util': 0.10.1
     dev: true
     optional: true
 
@@ -3386,7 +3379,6 @@
       '@opentelemetry/core': 1.30.1(@opentelemetry/api@1.9.0)
     dev: false
 
-<<<<<<< HEAD
   /@oxc-resolver/binding-android-arm-eabi@11.7.2:
     resolution: {integrity: sha512-ITflrd9l5pFPXW10w1gOGJqmyeO6LTO/yiXb3st4Uqr6bcPxCdsXZXAZop3QsSeE8DjjfGXv3Ws+Fb2KmYeCrA==}
     cpu: [arm]
@@ -3543,126 +3535,45 @@
 
   /@peculiar/asn1-android@2.4.0:
     resolution: {integrity: sha512-YFueREq97CLslZZBI8dKzis7jMfEHSLxM+nr0Zdx1POiXFLjqqwoY5s0F1UimdBiEw/iKlHey2m56MRDv7Jtyg==}
-=======
-  /@peculiar/asn1-android@2.5.0:
-    resolution: {integrity: sha512-t8A83hgghWQkcneRsgGs2ebAlRe54ns88p7ouv8PW2tzF1nAW4yHcL4uZKrFpIU+uszIRzTkcCuie37gpkId0A==}
-    dependencies:
-      '@peculiar/asn1-schema': 2.5.0
+    dependencies:
+      '@peculiar/asn1-schema': 2.4.0
       asn1js: 3.0.6
       tslib: 2.8.1
     dev: false
 
-  /@peculiar/asn1-cms@2.5.0:
-    resolution: {integrity: sha512-p0SjJ3TuuleIvjPM4aYfvYw8Fk1Hn/zAVyPJZTtZ2eE9/MIer6/18ROxX6N/e6edVSfvuZBqhxAj3YgsmSjQ/A==}
-    dependencies:
-      '@peculiar/asn1-schema': 2.5.0
-      '@peculiar/asn1-x509': 2.5.0
-      '@peculiar/asn1-x509-attr': 2.5.0
+  /@peculiar/asn1-ecc@2.4.0:
+    resolution: {integrity: sha512-fJiYUBCJBDkjh347zZe5H81BdJ0+OGIg0X9z06v8xXUoql3MFeENUX0JsjCaVaU9A0L85PefLPGYkIoGpTnXLQ==}
+    dependencies:
+      '@peculiar/asn1-schema': 2.4.0
+      '@peculiar/asn1-x509': 2.4.0
       asn1js: 3.0.6
       tslib: 2.8.1
     dev: false
 
-  /@peculiar/asn1-csr@2.5.0:
-    resolution: {integrity: sha512-ioigvA6WSYN9h/YssMmmoIwgl3RvZlAYx4A/9jD2qaqXZwGcNlAxaw54eSx2QG1Yu7YyBC5Rku3nNoHrQ16YsQ==}
-    dependencies:
-      '@peculiar/asn1-schema': 2.5.0
-      '@peculiar/asn1-x509': 2.5.0
+  /@peculiar/asn1-rsa@2.4.0:
+    resolution: {integrity: sha512-6PP75voaEnOSlWR9sD25iCQyLgFZHXbmxvUfnnDcfL6Zh5h2iHW38+bve4LfH7a60x7fkhZZNmiYqAlAff9Img==}
+    dependencies:
+      '@peculiar/asn1-schema': 2.4.0
+      '@peculiar/asn1-x509': 2.4.0
       asn1js: 3.0.6
       tslib: 2.8.1
     dev: false
 
-  /@peculiar/asn1-ecc@2.5.0:
-    resolution: {integrity: sha512-t4eYGNhXtLRxaP50h3sfO6aJebUCDGQACoeexcelL4roMFRRVgB20yBIu2LxsPh/tdW9I282gNgMOyg3ywg/mg==}
-    dependencies:
-      '@peculiar/asn1-schema': 2.5.0
-      '@peculiar/asn1-x509': 2.5.0
-      asn1js: 3.0.6
-      tslib: 2.8.1
-    dev: false
-
-  /@peculiar/asn1-pfx@2.5.0:
-    resolution: {integrity: sha512-Vj0d0wxJZA+Ztqfb7W+/iu8Uasw6hhKtCdLKXLG/P3kEPIQpqGI4P4YXlROfl7gOCqFIbgsj1HzFIFwQ5s20ug==}
->>>>>>> 1eb6a38f
-    dependencies:
-      '@peculiar/asn1-cms': 2.5.0
-      '@peculiar/asn1-pkcs8': 2.5.0
-      '@peculiar/asn1-rsa': 2.5.0
-      '@peculiar/asn1-schema': 2.5.0
-      asn1js: 3.0.6
-      tslib: 2.8.1
-    dev: false
-
-  /@peculiar/asn1-pkcs8@2.5.0:
-    resolution: {integrity: sha512-L7599HTI2SLlitlpEP8oAPaJgYssByI4eCwQq2C9eC90otFpm8MRn66PpbKviweAlhinWQ3ZjDD2KIVtx7PaVw==}
-    dependencies:
-      '@peculiar/asn1-schema': 2.5.0
-      '@peculiar/asn1-x509': 2.5.0
-      asn1js: 3.0.6
-      tslib: 2.8.1
-    dev: false
-
-  /@peculiar/asn1-pkcs9@2.5.0:
-    resolution: {integrity: sha512-UgqSMBLNLR5TzEZ5ZzxR45Nk6VJrammxd60WMSkofyNzd3DQLSNycGWSK5Xg3UTYbXcDFyG8pA/7/y/ztVCa6A==}
-    dependencies:
-      '@peculiar/asn1-cms': 2.5.0
-      '@peculiar/asn1-pfx': 2.5.0
-      '@peculiar/asn1-pkcs8': 2.5.0
-      '@peculiar/asn1-schema': 2.5.0
-      '@peculiar/asn1-x509': 2.5.0
-      '@peculiar/asn1-x509-attr': 2.5.0
-      asn1js: 3.0.6
-      tslib: 2.8.1
-    dev: false
-
-  /@peculiar/asn1-rsa@2.5.0:
-    resolution: {integrity: sha512-qMZ/vweiTHy9syrkkqWFvbT3eLoedvamcUdnnvwyyUNv5FgFXA3KP8td+ATibnlZ0EANW5PYRm8E6MJzEB/72Q==}
-    dependencies:
-      '@peculiar/asn1-schema': 2.5.0
-      '@peculiar/asn1-x509': 2.5.0
-      asn1js: 3.0.6
-      tslib: 2.8.1
-    dev: false
-
-  /@peculiar/asn1-schema@2.5.0:
-    resolution: {integrity: sha512-YM/nFfskFJSlHqv59ed6dZlLZqtZQwjRVJ4bBAiWV08Oc+1rSd5lDZcBEx0lGDHfSoH3UziI2pXt2UM33KerPQ==}
+  /@peculiar/asn1-schema@2.4.0:
+    resolution: {integrity: sha512-umbembjIWOrPSOzEGG5vxFLkeM8kzIhLkgigtsOrfLKnuzxWxejAcUX+q/SoZCdemlODOcr5WiYa7+dIEzBXZQ==}
     dependencies:
       asn1js: 3.0.6
       pvtsutils: 1.3.6
       tslib: 2.8.1
     dev: false
 
-  /@peculiar/asn1-x509-attr@2.5.0:
-    resolution: {integrity: sha512-9f0hPOxiJDoG/bfNLAFven+Bd4gwz/VzrCIIWc1025LEI4BXO0U5fOCTNDPbbp2ll+UzqKsZ3g61mpBp74gk9A==}
-    dependencies:
-      '@peculiar/asn1-schema': 2.5.0
-      '@peculiar/asn1-x509': 2.5.0
-      asn1js: 3.0.6
-      tslib: 2.8.1
-    dev: false
-
-  /@peculiar/asn1-x509@2.5.0:
-    resolution: {integrity: sha512-CpwtMCTJvfvYTFMuiME5IH+8qmDe3yEWzKHe7OOADbGfq7ohxeLaXwQo0q4du3qs0AII3UbLCvb9NF/6q0oTKQ==}
-    dependencies:
-      '@peculiar/asn1-schema': 2.5.0
+  /@peculiar/asn1-x509@2.4.0:
+    resolution: {integrity: sha512-F7mIZY2Eao2TaoVqigGMLv+NDdpwuBKU1fucHPONfzaBS4JXXCNCmfO0Z3dsy7JzKGqtDcYC1mr9JjaZQZNiuw==}
+    dependencies:
+      '@peculiar/asn1-schema': 2.4.0
       asn1js: 3.0.6
       pvtsutils: 1.3.6
       tslib: 2.8.1
-    dev: false
-
-  /@peculiar/x509@1.14.0:
-    resolution: {integrity: sha512-Yc4PDxN3OrxUPiXgU63c+ZRXKGE8YKF2McTciYhUHFtHVB0KMnjeFSU0qpztGhsp4P0uKix4+J2xEpIEDu8oXg==}
-    dependencies:
-      '@peculiar/asn1-cms': 2.5.0
-      '@peculiar/asn1-csr': 2.5.0
-      '@peculiar/asn1-ecc': 2.5.0
-      '@peculiar/asn1-pkcs9': 2.5.0
-      '@peculiar/asn1-rsa': 2.5.0
-      '@peculiar/asn1-schema': 2.5.0
-      '@peculiar/asn1-x509': 2.5.0
-      pvtsutils: 1.3.6
-      reflect-metadata: 0.2.2
-      tslib: 2.8.1
-      tsyringe: 4.10.0
     dev: false
 
   /@pkgjs/parseargs@0.11.0:
@@ -4001,7 +3912,7 @@
       '@types/react-dom':
         optional: true
     dependencies:
-      '@floating-ui/react-dom': 2.1.6(react-dom@18.3.1)(react@18.3.1)
+      '@floating-ui/react-dom': 2.1.2(react-dom@18.3.1)(react@18.3.1)
       '@radix-ui/react-arrow': 1.1.7(@types/react-dom@18.3.5)(@types/react@18.3.18)(react-dom@18.3.1)(react@18.3.1)
       '@radix-ui/react-compose-refs': 1.1.2(@types/react@18.3.18)(react@18.3.1)
       '@radix-ui/react-context': 1.1.2(@types/react@18.3.18)(react@18.3.1)
@@ -4133,10 +4044,10 @@
       '@radix-ui/react-visually-hidden': 1.2.3(@types/react-dom@18.3.5)(@types/react@18.3.18)(react-dom@18.3.1)(react@18.3.1)
       '@types/react': 18.3.18
       '@types/react-dom': 18.3.5(@types/react@18.3.18)
-      aria-hidden: 1.2.6
+      aria-hidden: 1.2.4
       react: 18.3.1
       react-dom: 18.3.1(react@18.3.1)
-      react-remove-scroll: 2.7.1(@types/react@18.3.18)(react@18.3.1)
+      react-remove-scroll: 2.6.3(@types/react@18.3.18)(react@18.3.1)
     dev: false
 
   /@radix-ui/react-separator@1.1.7(@types/react-dom@18.3.5)(@types/react@18.3.18)(react-dom@18.3.1)(react@18.3.1):
@@ -4512,22 +4423,21 @@
     resolution: {integrity: sha512-kkKUDVlII2DQiKy7UstOR1ErJP8kUKAQ4oa+SQtM0K+lPdmmjj0YnnxBgtTVYH7mUKtbsxeFC9y0AmK7Yb78/A==}
     dev: true
 
-  /@simplewebauthn/browser@13.2.0:
-    resolution: {integrity: sha512-N3fuA1AAnTo5gCStYoIoiasPccC+xPLx2YU88Dv0GeAmPQTWHETlZQq5xZ0DgUq1H9loXMWQH5qqUjcI7BHJ1A==}
-    dev: false
-
-  /@simplewebauthn/server@13.2.0:
-    resolution: {integrity: sha512-meBOTUhWZsQyrBcXDva82Tiyes5UlPQu+fKuMKQlhmAJwR/a+orU8xYfpTQviEaV7qEYD4aMj9He/eBj1KX9hA==}
+  /@simplewebauthn/browser@13.1.2:
+    resolution: {integrity: sha512-aZnW0KawAM83fSBUgglP5WofbrLbLyr7CoPqYr66Eppm7zO86YX6rrCjRB3hQKPrL7ATvY4FVXlykZ6w6FwYYw==}
+    dev: false
+
+  /@simplewebauthn/server@13.1.2:
+    resolution: {integrity: sha512-VwoDfvLXSCaRiD+xCIuyslU0HLxVggeE5BL06+GbsP2l1fGf5op8e0c3ZtKoi+vSg1q4ikjtAghC23ze2Q3H9g==}
     engines: {node: '>=20.0.0'}
     dependencies:
       '@hexagon/base64': 1.1.28
       '@levischuck/tiny-cbor': 0.2.11
-      '@peculiar/asn1-android': 2.5.0
-      '@peculiar/asn1-ecc': 2.5.0
-      '@peculiar/asn1-rsa': 2.5.0
-      '@peculiar/asn1-schema': 2.5.0
-      '@peculiar/asn1-x509': 2.5.0
-      '@peculiar/x509': 1.14.0
+      '@peculiar/asn1-android': 2.4.0
+      '@peculiar/asn1-ecc': 2.4.0
+      '@peculiar/asn1-rsa': 2.4.0
+      '@peculiar/asn1-schema': 2.4.0
+      '@peculiar/asn1-x509': 2.4.0
     dev: false
 
   /@sinclair/typebox@0.27.8:
@@ -4651,7 +4561,7 @@
     engines: {node: '>=18'}
     dependencies:
       '@babel/code-frame': 7.27.1
-      '@babel/runtime': 7.28.4
+      '@babel/runtime': 7.28.3
       '@types/aria-query': 5.0.4
       aria-query: 5.3.0
       dom-accessibility-api: 0.5.16
@@ -4750,14 +4660,6 @@
       typescript: 5.8.3
     dev: false
 
-  /@tybys/wasm-util@0.10.0:
-    resolution: {integrity: sha512-VyyPYFlOMNylG45GoAe0xDoLwWuowvf92F9kySqzYh8vmYm7D2u4iUJKa1tOUpS70Ku13ASrOkS4ScXFsTaCNQ==}
-    requiresBuild: true
-    dependencies:
-      tslib: 2.8.1
-    dev: true
-    optional: true
-
   /@tybys/wasm-util@0.10.1:
     resolution: {integrity: sha512-9tTaPJLSiejZKx+Bmog4uSubteqTvFrVrURwkmHixBo0G4seD0zUxp98E1DzUBJxLQ3NPwXrGKDiVjwx/DpPsg==}
     requiresBuild: true
@@ -4842,15 +4744,11 @@
   /@types/estree-jsx@1.0.5:
     resolution: {integrity: sha512-52CcUVNFyfb1A2ALocQw/Dd1BQFNmSdkuC3BkZ6iqhdMfQz7JWOFRuJFloOzjk+6WijU56m9oKXFAXc7o3Towg==}
     dependencies:
-      '@types/estree': 1.0.8
+      '@types/estree': 1.0.6
     dev: false
 
   /@types/estree@1.0.6:
     resolution: {integrity: sha512-AYnb1nQyY49te+VRAVgmzfcgjYS91mY5P0TKUDCLEM+gNnA+3T6rWITXRLYCpahpqSQbN5cE+gHpnPyXjHWxcw==}
-    dev: true
-
-  /@types/estree@1.0.8:
-    resolution: {integrity: sha512-dWHzHa2WqEXI/O1E9OjrocMTKJl2mSrEolh1Iomrv6U+JuNwaHXsXx9bLu5gG7BUWFIN0skIQJQ/L1rIex4X6w==}
 
   /@types/graceful-fs@4.1.9:
     resolution: {integrity: sha512-olP3sd1qOEe5dXTSaFvQG+02VdRXcdytWLAZsAq1PecU8uqQAhkrnbli7DagjtXKW/Bl7YJbUsa8MPcuc8LHEQ==}
@@ -5572,13 +5470,6 @@
 
   /aria-hidden@1.2.4:
     resolution: {integrity: sha512-y+CcFFwelSXpLZk/7fMB2mUbGtX9lKycf1MWJ7CaTIERyitVlyQx6C+sxcROU2BAJ24OiZyK+8wj2i8AlBoS3A==}
-    engines: {node: '>=10'}
-    dependencies:
-      tslib: 2.8.1
-    dev: false
-
-  /aria-hidden@1.2.6:
-    resolution: {integrity: sha512-ik3ZgC9dY/lYVVM++OISsaYDeg1tb0VtP5uL3ouh1koGOaUMDPpbFIei4JkFimWUFPn90sbMNMXQAIVOlnYKJA==}
     engines: {node: '>=10'}
     dependencies:
       tslib: 2.8.1
@@ -5820,49 +5711,61 @@
   /balanced-match@1.0.2:
     resolution: {integrity: sha512-3oSeUO0TMV67hN1AmbXsK4yaqU7tjiHlbxRDZOpH0KW9+CeX4bRAaX0Anxt0tx2MrpRpWwQaPwIlISEJhYU5Pw==}
 
-<<<<<<< HEAD
   /bcryptjs@3.0.2:
     resolution: {integrity: sha512-k38b3XOZKv60C4E2hVsXTolJWfkGRMbILBIe2IBITXciy5bOsTKot5kDrf3ZfufQtQOUN5mXceUEpU1rTl9Uog==}
     hasBin: true
     dev: false
 
-  /better-auth@1.2.10:
-    resolution: {integrity: sha512-nEj1RG4DdLUuJiV5CR93ORyPCptGRBwksaPPCkUtGo9ka+UIlTpaiKoTaTqVLLYlqwX4bOj9tJ32oBNdf2G3Kg==}
-=======
-  /better-auth@1.3.9(react-dom@18.3.1)(react@18.3.1):
-    resolution: {integrity: sha512-Ty6BHzuShlqSs7I4RMlBRQ3duOWNB7WWriIu2FJVGjQAOtTVvamzFCR4/j5ROFLoNkpvNTRF7BJozsrMICL1gw==}
+  /better-auth@1.3.10(next@15.2.4)(react-dom@18.3.1)(react@18.3.1):
+    resolution: {integrity: sha512-cEdvbqJ2TlTXUSktHKs8V3rHdFYkEG7QmQZpLXGjXZX6F0nYbTk2QPsWXNhxbinFAlE2ca4virzuDsmsQlLIVw==}
     peerDependencies:
       '@lynx-js/react': '*'
+      '@sveltejs/kit': ^2.0.0
+      next: ^14.0.0 || ^15.0.0
       react: ^18.0.0 || ^19.0.0
       react-dom: ^18.0.0 || ^19.0.0
+      solid-js: ^1.0.0
+      svelte: ^4.0.0 || ^5.0.0
+      vue: ^3.0.0
     peerDependenciesMeta:
       '@lynx-js/react':
         optional: true
+      '@sveltejs/kit':
+        optional: true
+      next:
+        optional: true
       react:
         optional: true
       react-dom:
         optional: true
->>>>>>> 1eb6a38f
-    dependencies:
-      '@better-auth/utils': 0.2.6
+      solid-js:
+        optional: true
+      svelte:
+        optional: true
+      vue:
+        optional: true
+    dependencies:
+      '@better-auth/utils': 0.3.0
       '@better-fetch/fetch': 1.1.18
       '@noble/ciphers': 2.0.0
       '@noble/hashes': 2.0.0
-      '@simplewebauthn/browser': 13.2.0
-      '@simplewebauthn/server': 13.2.0
-      better-call: 1.0.18
+      '@simplewebauthn/browser': 13.1.2
+      '@simplewebauthn/server': 13.1.2
+      better-call: 1.0.19
       defu: 6.1.4
       jose: 6.1.0
-      kysely: 0.28.7
-      nanostores: 0.11.4
+      kysely: 0.28.5
+      nanostores: 1.0.1
+      next: 15.2.4(@babel/core@7.26.9)(@opentelemetry/api@1.9.0)(react-dom@18.3.1)(react@18.3.1)
       react: 18.3.1
       react-dom: 18.3.1(react@18.3.1)
       zod: 4.1.8
     dev: false
 
-  /better-call@1.0.18:
-    resolution: {integrity: sha512-Ojyck3P3fs/egBmCW50tvfbCJorNV5KphfPOKrkCxPfOr8Brth1ruDtAJuhHVHEUiWrXv+vpEgWQk7m7FzhbbQ==}
-    dependencies:
+  /better-call@1.0.19:
+    resolution: {integrity: sha512-sI3GcA1SCVa3H+CDHl8W8qzhlrckwXOTKhqq3OOPXjgn5aTOMIqGY34zLY/pHA6tRRMjTUC3lz5Mi7EbDA24Kw==}
+    dependencies:
+      '@better-auth/utils': 0.3.0
       '@better-fetch/fetch': 1.1.18
       rou3: 0.5.1
       set-cookie-parser: 2.7.1
@@ -6814,7 +6717,7 @@
     peerDependencies:
       esbuild: '>=0.12 <1'
     dependencies:
-      debug: 4.4.1
+      debug: 4.4.0
       esbuild: 0.19.12
     transitivePeerDependencies:
       - supports-color
@@ -6953,19 +6856,11 @@
       '@typescript-eslint/parser': 8.25.0(eslint@9.35.0)(typescript@5.8.3)
       eslint: 9.35.0
       eslint-import-resolver-node: 0.3.9
-<<<<<<< HEAD
-      eslint-import-resolver-typescript: 3.8.3(eslint-plugin-import@2.32.0)(eslint@9.28.0)
-      eslint-plugin-import: 2.32.0(@typescript-eslint/parser@8.25.0)(eslint-import-resolver-typescript@3.8.3)(eslint@9.28.0)
-      eslint-plugin-jsx-a11y: 6.10.2(eslint@9.28.0)
-      eslint-plugin-react: 7.37.4(eslint@9.28.0)
-      eslint-plugin-react-hooks: 5.1.0(eslint@9.28.0)
-=======
-      eslint-import-resolver-typescript: 3.8.3(eslint-plugin-import@2.31.0)(eslint@9.35.0)
-      eslint-plugin-import: 2.31.0(@typescript-eslint/parser@8.25.0)(eslint-import-resolver-typescript@3.8.3)(eslint@9.35.0)
+      eslint-import-resolver-typescript: 3.8.3(eslint-plugin-import@2.32.0)(eslint@9.35.0)
+      eslint-plugin-import: 2.32.0(@typescript-eslint/parser@8.25.0)(eslint-import-resolver-typescript@3.8.3)(eslint@9.35.0)
       eslint-plugin-jsx-a11y: 6.10.2(eslint@9.35.0)
       eslint-plugin-react: 7.37.4(eslint@9.35.0)
       eslint-plugin-react-hooks: 5.1.0(eslint@9.35.0)
->>>>>>> 1eb6a38f
       typescript: 5.8.3
     transitivePeerDependencies:
       - eslint-import-resolver-webpack
@@ -6993,7 +6888,7 @@
     peerDependencies:
       eslint-plugin-import: '>=1.4.0'
     dependencies:
-      eslint-plugin-import: 2.32.0(@typescript-eslint/parser@8.25.0)(eslint-import-resolver-typescript@4.4.4)(eslint@9.28.0)
+      eslint-plugin-import: 2.32.0(@typescript-eslint/parser@8.25.0)(eslint-import-resolver-typescript@4.4.4)(eslint@9.35.0)
     dev: true
 
   /eslint-import-resolver-node@0.3.9:
@@ -7006,11 +6901,7 @@
       - supports-color
     dev: true
 
-<<<<<<< HEAD
-  /eslint-import-resolver-typescript@3.8.3(eslint-plugin-import@2.32.0)(eslint@9.28.0):
-=======
-  /eslint-import-resolver-typescript@3.8.3(eslint-plugin-import@2.31.0)(eslint@9.35.0):
->>>>>>> 1eb6a38f
+  /eslint-import-resolver-typescript@3.8.3(eslint-plugin-import@2.32.0)(eslint@9.35.0):
     resolution: {integrity: sha512-A0bu4Ks2QqDWNpeEgTQMPTngaMhuDu4yv6xpftBMAf+1ziXnpx+eSR1WRfoPTe2BAiAjHFZ7kSNx1fvr5g5pmQ==}
     engines: {node: ^14.18.0 || >=16.0.0}
     peerDependencies:
@@ -7026,13 +6917,8 @@
       '@nolyfill/is-core-module': 1.0.39
       debug: 4.4.1
       enhanced-resolve: 5.18.1
-<<<<<<< HEAD
-      eslint: 9.28.0
-      eslint-plugin-import: 2.32.0(@typescript-eslint/parser@8.25.0)(eslint-import-resolver-typescript@3.8.3)(eslint@9.28.0)
-=======
       eslint: 9.35.0
-      eslint-plugin-import: 2.31.0(@typescript-eslint/parser@8.25.0)(eslint-import-resolver-typescript@3.8.3)(eslint@9.35.0)
->>>>>>> 1eb6a38f
+      eslint-plugin-import: 2.32.0(@typescript-eslint/parser@8.25.0)(eslint-import-resolver-typescript@3.8.3)(eslint@9.35.0)
       get-tsconfig: 4.10.0
       is-bun-module: 1.3.0
       stable-hash: 0.0.4
@@ -7041,8 +6927,7 @@
       - supports-color
     dev: true
 
-<<<<<<< HEAD
-  /eslint-import-resolver-typescript@4.4.4(eslint-plugin-import@2.32.0)(eslint@9.28.0):
+  /eslint-import-resolver-typescript@4.4.4(eslint-plugin-import@2.32.0)(eslint@9.35.0):
     resolution: {integrity: sha512-1iM2zeBvrYmUNTj2vSC/90JTHDth+dfOfiNKkxApWRsTJYNrc8rOdxxIf5vazX+BiAXTeOT0UvWpGI/7qIWQOw==}
     engines: {node: ^16.17.0 || >=18.6.0}
     peerDependencies:
@@ -7056,9 +6941,9 @@
         optional: true
     dependencies:
       debug: 4.4.1
-      eslint: 9.28.0
+      eslint: 9.35.0
       eslint-import-context: 0.1.9(unrs-resolver@1.11.1)
-      eslint-plugin-import: 2.32.0(@typescript-eslint/parser@8.25.0)(eslint-import-resolver-typescript@4.4.4)(eslint@9.28.0)
+      eslint-plugin-import: 2.32.0(@typescript-eslint/parser@8.25.0)(eslint-import-resolver-typescript@4.4.4)(eslint@9.35.0)
       get-tsconfig: 4.10.1
       is-bun-module: 2.0.0
       stable-hash-x: 0.2.0
@@ -7068,7 +6953,7 @@
       - supports-color
     dev: true
 
-  /eslint-module-utils@2.12.1(@typescript-eslint/parser@8.25.0)(eslint-import-resolver-node@0.3.9)(eslint-import-resolver-typescript@3.8.3)(eslint@9.28.0):
+  /eslint-module-utils@2.12.1(@typescript-eslint/parser@8.25.0)(eslint-import-resolver-node@0.3.9)(eslint-import-resolver-typescript@3.8.3)(eslint@9.35.0):
     resolution: {integrity: sha512-L8jSWTze7K2mTg0vos/RuLRS5soomksDPoJLXIslC7c8Wmut3bx7CPpJijDcBZtxQ5lrbUdM+s0OlNbz0DCDNw==}
     engines: {node: '>=4'}
     peerDependencies:
@@ -7089,21 +6974,17 @@
       eslint-import-resolver-webpack:
         optional: true
     dependencies:
-      '@typescript-eslint/parser': 8.25.0(eslint@9.28.0)(typescript@5.8.3)
+      '@typescript-eslint/parser': 8.25.0(eslint@9.35.0)(typescript@5.8.3)
       debug: 3.2.7
-      eslint: 9.28.0
+      eslint: 9.35.0
       eslint-import-resolver-node: 0.3.9
-      eslint-import-resolver-typescript: 3.8.3(eslint-plugin-import@2.32.0)(eslint@9.28.0)
+      eslint-import-resolver-typescript: 3.8.3(eslint-plugin-import@2.32.0)(eslint@9.35.0)
     transitivePeerDependencies:
       - supports-color
     dev: true
 
-  /eslint-module-utils@2.12.1(@typescript-eslint/parser@8.25.0)(eslint-import-resolver-node@0.3.9)(eslint-import-resolver-typescript@4.4.4)(eslint@9.28.0):
+  /eslint-module-utils@2.12.1(@typescript-eslint/parser@8.25.0)(eslint-import-resolver-node@0.3.9)(eslint-import-resolver-typescript@4.4.4)(eslint@9.35.0):
     resolution: {integrity: sha512-L8jSWTze7K2mTg0vos/RuLRS5soomksDPoJLXIslC7c8Wmut3bx7CPpJijDcBZtxQ5lrbUdM+s0OlNbz0DCDNw==}
-=======
-  /eslint-module-utils@2.12.0(@typescript-eslint/parser@8.25.0)(eslint-import-resolver-node@0.3.9)(eslint-import-resolver-typescript@3.8.3)(eslint@9.35.0):
-    resolution: {integrity: sha512-wALZ0HFoytlyh/1+4wuZ9FJCD/leWHQzzrxJ8+rebyReSLk7LApMyd3WJaLVoN+D5+WIdJyDK1c6JnE65V4Zyg==}
->>>>>>> 1eb6a38f
     engines: {node: '>=4'}
     peerDependencies:
       '@typescript-eslint/parser': '*'
@@ -7127,11 +7008,7 @@
       debug: 3.2.7
       eslint: 9.35.0
       eslint-import-resolver-node: 0.3.9
-<<<<<<< HEAD
-      eslint-import-resolver-typescript: 4.4.4(eslint-plugin-import@2.32.0)(eslint@9.28.0)
-=======
-      eslint-import-resolver-typescript: 3.8.3(eslint-plugin-import@2.31.0)(eslint@9.35.0)
->>>>>>> 1eb6a38f
+      eslint-import-resolver-typescript: 4.4.4(eslint-plugin-import@2.32.0)(eslint@9.35.0)
     transitivePeerDependencies:
       - supports-color
     dev: true
@@ -7144,13 +7021,8 @@
       eslint: 9.35.0
     dev: true
 
-<<<<<<< HEAD
-  /eslint-plugin-import@2.32.0(@typescript-eslint/parser@8.25.0)(eslint-import-resolver-typescript@3.8.3)(eslint@9.28.0):
+  /eslint-plugin-import@2.32.0(@typescript-eslint/parser@8.25.0)(eslint-import-resolver-typescript@3.8.3)(eslint@9.35.0):
     resolution: {integrity: sha512-whOE1HFo/qJDyX4SnXzP4N6zOWn79WhnCUY/iDR0mPfQZO8wcYE4JClzI2oZrhBnnMUCBCHZhO6VQyoBU95mZA==}
-=======
-  /eslint-plugin-import@2.31.0(@typescript-eslint/parser@8.25.0)(eslint-import-resolver-typescript@3.8.3)(eslint@9.35.0):
-    resolution: {integrity: sha512-ixmkI62Rbc2/w8Vfxyh1jQRTdRTF52VxwRVHl/ykPAmqG+Nb7/kNn+byLP0LxPgI7zWA16Jt82SybJInmMia3A==}
->>>>>>> 1eb6a38f
     engines: {node: '>=4'}
     peerDependencies:
       '@typescript-eslint/parser': '*'
@@ -7160,17 +7032,16 @@
         optional: true
     dependencies:
       '@rtsao/scc': 1.1.0
-<<<<<<< HEAD
-      '@typescript-eslint/parser': 8.25.0(eslint@9.28.0)(typescript@5.8.3)
+      '@typescript-eslint/parser': 8.25.0(eslint@9.35.0)(typescript@5.8.3)
       array-includes: 3.1.9
       array.prototype.findlastindex: 1.2.6
       array.prototype.flat: 1.3.3
       array.prototype.flatmap: 1.3.3
       debug: 3.2.7
       doctrine: 2.1.0
-      eslint: 9.28.0
+      eslint: 9.35.0
       eslint-import-resolver-node: 0.3.9
-      eslint-module-utils: 2.12.1(@typescript-eslint/parser@8.25.0)(eslint-import-resolver-node@0.3.9)(eslint-import-resolver-typescript@3.8.3)(eslint@9.28.0)
+      eslint-module-utils: 2.12.1(@typescript-eslint/parser@8.25.0)(eslint-import-resolver-node@0.3.9)(eslint-import-resolver-typescript@3.8.3)(eslint@9.35.0)
       hasown: 2.0.2
       is-core-module: 2.16.1
       is-glob: 4.0.3
@@ -7187,7 +7058,7 @@
       - supports-color
     dev: true
 
-  /eslint-plugin-import@2.32.0(@typescript-eslint/parser@8.25.0)(eslint-import-resolver-typescript@4.4.4)(eslint@9.28.0):
+  /eslint-plugin-import@2.32.0(@typescript-eslint/parser@8.25.0)(eslint-import-resolver-typescript@4.4.4)(eslint@9.35.0):
     resolution: {integrity: sha512-whOE1HFo/qJDyX4SnXzP4N6zOWn79WhnCUY/iDR0mPfQZO8wcYE4JClzI2oZrhBnnMUCBCHZhO6VQyoBU95mZA==}
     engines: {node: '>=4'}
     peerDependencies:
@@ -7198,25 +7069,16 @@
         optional: true
     dependencies:
       '@rtsao/scc': 1.1.0
-      '@typescript-eslint/parser': 8.25.0(eslint@9.28.0)(typescript@5.8.3)
+      '@typescript-eslint/parser': 8.25.0(eslint@9.35.0)(typescript@5.8.3)
       array-includes: 3.1.9
       array.prototype.findlastindex: 1.2.6
-=======
-      '@typescript-eslint/parser': 8.25.0(eslint@9.35.0)(typescript@5.8.3)
-      array-includes: 3.1.8
-      array.prototype.findlastindex: 1.2.5
->>>>>>> 1eb6a38f
       array.prototype.flat: 1.3.3
       array.prototype.flatmap: 1.3.3
       debug: 3.2.7
       doctrine: 2.1.0
       eslint: 9.35.0
       eslint-import-resolver-node: 0.3.9
-<<<<<<< HEAD
-      eslint-module-utils: 2.12.1(@typescript-eslint/parser@8.25.0)(eslint-import-resolver-node@0.3.9)(eslint-import-resolver-typescript@4.4.4)(eslint@9.28.0)
-=======
-      eslint-module-utils: 2.12.0(@typescript-eslint/parser@8.25.0)(eslint-import-resolver-node@0.3.9)(eslint-import-resolver-typescript@3.8.3)(eslint@9.35.0)
->>>>>>> 1eb6a38f
+      eslint-module-utils: 2.12.1(@typescript-eslint/parser@8.25.0)(eslint-import-resolver-node@0.3.9)(eslint-import-resolver-typescript@4.4.4)(eslint@9.35.0)
       hasown: 2.0.2
       is-core-module: 2.16.1
       is-glob: 4.0.3
@@ -7334,10 +7196,10 @@
       '@eslint/eslintrc': 3.3.1
       '@eslint/js': 9.35.0
       '@eslint/plugin-kit': 0.3.5
-      '@humanfs/node': 0.16.7
+      '@humanfs/node': 0.16.6
       '@humanwhocodes/module-importer': 1.0.1
       '@humanwhocodes/retry': 0.4.3
-      '@types/estree': 1.0.8
+      '@types/estree': 1.0.6
       '@types/json-schema': 7.0.15
       ajv: 6.12.6
       chalk: 4.1.2
@@ -7406,7 +7268,7 @@
   /estree-walker@3.0.3:
     resolution: {integrity: sha512-7RUKfXgSMMkzt6ZuXmqapOurLGPPfgj6l9uRZ7lRGolvk0y2yocc35LdcxKC5PQZdn2DMqioAQ2NoWcrTKmm6g==}
     dependencies:
-      '@types/estree': 1.0.8
+      '@types/estree': 1.0.6
     dev: true
 
   /esutils@2.0.3:
@@ -7962,7 +7824,7 @@
   /hast-util-to-jsx-runtime@2.3.6:
     resolution: {integrity: sha512-zl6s8LwNyo1P9uw+XJGvZtdFF1GdAkOg8ujOw+4Pyb76874fLps4ueHXDhXWdk6YHQ6OgUtinliG7RsYvCbbBg==}
     dependencies:
-      '@types/estree': 1.0.8
+      '@types/estree': 1.0.6
       '@types/hast': 3.0.4
       '@types/unist': 3.0.3
       comma-separated-tokens: 2.0.3
@@ -8967,18 +8829,13 @@
     resolution: {integrity: sha512-/imKNG4EbWNrVjoNC/1H5/9GFy+tqjGBHCaSsN+P2RnPqjsLmv6UD3Ej+Kj8nBWaRAwyk7kK5ZUc+OEatnTR3A==}
     hasBin: true
 
-<<<<<<< HEAD
   /jiti@2.5.1:
     resolution: {integrity: sha512-twQoecYPiVA5K/h6SxtORw/Bs3ar+mLUtoPSc7iMXzQzK8d7eJ/R09wmTwAjiamETn1cXYPGfNnu7DMoHgu12w==}
     hasBin: true
     dev: true
 
-  /jose@5.10.0:
-    resolution: {integrity: sha512-s+3Al/p9g32Iq+oqXxkW//7jk2Vig6FF1CFqzVXoTUXt2qz89YWbL+OwS17NFYEvxC35n0FKeGO2LGYSxeM2Gg==}
-=======
   /jose@6.1.0:
     resolution: {integrity: sha512-TTQJyoEoKcC1lscpVDCSsVgYzUDg/0Bt3WE//WiTPK6uOCQC2KZS4MpugbMWt/zyjkopgZoXhZuCi00gLudfUA==}
->>>>>>> 1eb6a38f
     dev: false
 
   /js-tokens@4.0.0:
@@ -9097,7 +8954,6 @@
     engines: {node: '>=6'}
     dev: true
 
-<<<<<<< HEAD
   /knip@5.63.1(@types/node@24.0.13)(typescript@5.8.3):
     resolution: {integrity: sha512-wSznedUAzcU4o9e0O2WPqDnP7Jttu8cesq/R23eregRY8QYQ9NLJ3aGt9fadJfRzPBoU4tRyutwVQu6chhGDlA==}
     engines: {node: '>=18.18.0'}
@@ -9125,10 +8981,6 @@
 
   /kysely@0.28.5:
     resolution: {integrity: sha512-rlB0I/c6FBDWPcQoDtkxi9zIvpmnV5xoIalfCMSMCa7nuA6VGA3F54TW9mEgX4DVf10sXAWCF5fDbamI/5ZpKA==}
-=======
-  /kysely@0.28.7:
-    resolution: {integrity: sha512-u/cAuTL4DRIiO2/g4vNGRgklEKNIj5Q3CG7RoUB5DV5SfEC2hMvPxKi0GWPmnzwL2ryIeud2VTcEEmqzTzEPNw==}
->>>>>>> 1eb6a38f
     engines: {node: '>=20.0.0'}
     dev: false
 
@@ -9860,9 +9712,9 @@
     hasBin: true
     dev: false
 
-  /nanostores@0.11.4:
-    resolution: {integrity: sha512-k1oiVNN4hDK8NcNERSZLQiMfRzEGtfnvZvdBvey3SQbgn8Dcrk0h1I6vpxApjb10PFUflZrgJ2WEZyJQ+5v7YQ==}
-    engines: {node: ^18.0.0 || >=20.0.0}
+  /nanostores@1.0.1:
+    resolution: {integrity: sha512-kNZ9xnoJYKg/AfxjrVL4SS0fKX++4awQReGqWnwTRHxeHGZ1FJFVgTqr/eMrNQdp0Tz7M7tG/TDaX8QfHDwVCw==}
+    engines: {node: ^20.0.0 || >=22.0.0}
     dev: false
 
   /napi-postinstall@0.3.3:
@@ -10688,8 +10540,8 @@
       use-sidecar: 1.1.3(@types/react@18.3.18)(react@18.3.1)
     dev: false
 
-  /react-remove-scroll@2.7.1(@types/react@18.3.18)(react@18.3.1):
-    resolution: {integrity: sha512-HpMh8+oahmIdOuS5aFKKY6Pyog+FNaZV/XyJOq7b4YFwsFHe5yYfdbIalI4k3vU2nSDql7YskmUseHsRrJqIPA==}
+  /react-style-singleton@2.2.3(@types/react@18.3.18)(react@18.3.1):
+    resolution: {integrity: sha512-b6jSvxvVnyptAiLjbkWLE/lOnR4lfTtDAl+eUC7RZy+QQWc6wRzIV2CE6xBuMmDxc2qIihtDCZD5NPOFl7fRBQ==}
     engines: {node: '>=10'}
     peerDependencies:
       '@types/react': '*'
@@ -10699,25 +10551,6 @@
         optional: true
     dependencies:
       '@types/react': 18.3.18
-      react: 18.3.1
-      react-remove-scroll-bar: 2.3.8(@types/react@18.3.18)(react@18.3.1)
-      react-style-singleton: 2.2.3(@types/react@18.3.18)(react@18.3.1)
-      tslib: 2.8.1
-      use-callback-ref: 1.3.3(@types/react@18.3.18)(react@18.3.1)
-      use-sidecar: 1.1.3(@types/react@18.3.18)(react@18.3.1)
-    dev: false
-
-  /react-style-singleton@2.2.3(@types/react@18.3.18)(react@18.3.1):
-    resolution: {integrity: sha512-b6jSvxvVnyptAiLjbkWLE/lOnR4lfTtDAl+eUC7RZy+QQWc6wRzIV2CE6xBuMmDxc2qIihtDCZD5NPOFl7fRBQ==}
-    engines: {node: '>=10'}
-    peerDependencies:
-      '@types/react': '*'
-      react: ^16.8.0 || ^17.0.0 || ^18.0.0 || ^19.0.0 || ^19.0.0-rc
-    peerDependenciesMeta:
-      '@types/react':
-        optional: true
-    dependencies:
-      '@types/react': 18.3.18
       get-nonce: 1.0.1
       react: 18.3.1
       tslib: 2.8.1
@@ -10747,10 +10580,6 @@
       indent-string: 4.0.0
       strip-indent: 3.0.0
     dev: true
-
-  /reflect-metadata@0.2.2:
-    resolution: {integrity: sha512-urBwgfrvVP/eAyXx4hluJivBKzuEbSQs9rKWCrCkbSxNv8mxPcUZKeuoF3Uy4mJl3Lwprp6yy5/39VWigZ4K6Q==}
-    dev: false
 
   /reflect.getprototypeof@1.0.10:
     resolution: {integrity: sha512-00o4I+DVrefhv+nX0ulyi3biSHCPDe+yLv5o/p6d/UVlirijB8E16FtfwSAi4g3tcqrQ4lRAqQSoFEZJehYEcw==}
@@ -11779,10 +11608,6 @@
       strip-bom: 3.0.0
     dev: true
 
-  /tslib@1.14.1:
-    resolution: {integrity: sha512-Xni35NKzjgMrwevysHTCArtLDpPvye8zV/0E4EyYn43P7/7qvQwPh9BGkHewbMulVntbigmcT7rdX3BNo9wRJg==}
-    dev: false
-
   /tslib@2.8.1:
     resolution: {integrity: sha512-oJFu94HQb+KVduSUQL7wnpmqnfmLsOA/nAh6b6EH0wCEoK0/mPeXU6c3wKDV83MkOuHPRHtSXKKU99IBazS/2w==}
 
@@ -11796,13 +11621,6 @@
     optionalDependencies:
       fsevents: 2.3.3
     dev: true
-
-  /tsyringe@4.10.0:
-    resolution: {integrity: sha512-axr3IdNuVIxnaK5XGEUFTu3YmAQ6lllgrvqfEoR16g/HGnYY/6We4oWENtAnzK6/LpJ2ur9PAb80RBt7/U4ugw==}
-    engines: {node: '>= 6.0.0'}
-    dependencies:
-      tslib: 1.14.1
-    dev: false
 
   /type-check@0.4.0:
     resolution: {integrity: sha512-XleUoc9uwGXqjWwXaUTZAmzMcFZ5858QA2vvx1Ur5xIcixXIP+8LnFDgRplU30us6teqdlskFfu+ae4K79Ooew==}
